# cor-asv-ann
    OCR post-correction with encoder-attention-decoder LSTMs

[![CircleCI](https://circleci.com/gh/ASVLeipzig/cor-asv-ann.svg?style=svg)](https://circleci.com/gh/ASVLeipzig/cor-asv-ann)

## Introduction

This is a tool for automatic OCR _post-correction_ (reducing optical character recognition errors) with recurrent neural networks. It uses sequence-to-sequence transduction on the _character level_ with a model architecture akin to neural machine translation, i.e. a stacked **encoder-decoder** network with attention mechanism. 

### Architecture

The **attention model** always applies to full lines (in a _local, monotonic_ configuration), and uses a linear _additive_ alignment model. (This transfers information between the encoder and decoder hidden layer states, and calculates a _soft alignment_ between input and output characters. It is imperative for character-level processing, because with a simple final-initial transfer, models tend to start "forgetting" the input altogether at some point in the line and behave like unconditional LM generators. Local alignment is necessary to prevent snapping back to earlier states during long sequences.)

The **architecture** is as follows: 
0. The input characters are represented as unit vectors (or as a probability distribution in case of uncertainty and ambiguity). These enter a dense projection layer to be picked up by the encoder.
1. The bottom hidden layer of the encoder is a bi-directional LSTM. 
2. The next encoder layers are forward LSTMs stacked on top of each other. 
3. The outputs of the top layer enter the attention model as constants (both in raw form to be weighted with the decoder state recurrently, and in a pre-calculated dense projection).
4. The hidden layers of the decoder are forward LSTMs stacked on top of each other.
5. The top hidden layer of the decoder has double width and contains the attention model:
   - It reads the attention constants from 3. and uses the alignment as attention state (to be input as initial and output as final state). 
   - The attention model masks a window around the center of the previous alignment plus 1 character, calculates a new alignment between encoder outputs and current decoder state, and superimposes this with the encoder outputs to yield a context vector.
   - The context vector is concatenated to the previous layers output and enters the LSTM.
6. The decoder outputs enter a dense projection and get normalized to a probability distribution (softmax) for each character. (The output projection weights are the transpose of the input projection weights in 0. – weight tying.)
7. Depending on the decoder mode, the decoder output is fed back directly (greedy) or indirectly (beamed) into the decoder input. (The first position is fed with a start symbol. Decoding ends on receiving a stop symbol.)
8. The result is the character sequences corresponding to the argmax probabilities of the decoder outputs.

HL depth and width, as well as many other topology and training options can be configured:
- residual connections between layers in encoder and decoder?
- deep bidirectional encoder (with fw/bw cross-summarization)?
- LM loss/prediction as secondary output (multi-task learning, dual scoring)?

### Multi-OCR input

not yet!

### Decoder feedback

One important empirical finding is that the softmax output (full probability distribution) of the decoder can carry important information for the next state when input directly. This greatly improves the accuracy of both alignments and predictions. (This is in part attributable to exposure bias.) Therefore, instead of following the usual convention of feeding back argmax unit vectors, this implementation feeds back the softmax output directly.

This can even be done for beam search (which normally splits up the full distribution into a few select explicit candidates, represented as unit vectors) by simply resetting maximum outputs for lower-scoring candidates successively.

### Decoder modes

While the _encoder_ can always be run in parallel over a batch of lines and by passing the full sequence of characters in one tensor (padded to the longest line in the batch), which is very efficient with Keras backends like Tensorflow, a **beam-search** _decoder_ requires passing initial/final states character-by-character, with parallelism employed to capture multiple history hypotheses of a single line. However, one can also **greedily** use the best output only for each position (without beam search). This latter option also allows to run in parallel over lines, which is much faster – consuming up to ten times less CPU time.

Thererfore, the backend function `lib.Sequence2Sequence.correct_lines` can operate the decoder network in either of the following modes:

#### _fast_

Decode greedily, but feeding back the full softmax distribution in batch mode (lines-parallel).

#### _greedy_

Decode greedily, but feeding back the full softmax distribution for each line separately.

#### _default_

Decode beamed, selecting the best output candidates of the best history hypotheses for each line and feeding back their (successively reset) partial softmax distributions in batch mode (hypotheses-parallel). More specifically:

> Start decoder with start-of-sequence, then keep decoding until
> end-of-sequence is found or output length is way off, repeatedly.
> Decode by using the best predicted output characters and several next-best
> alternatives (up to some degradation threshold) as next input.
> Follow-up on the N best overall candidates (estimated by accumulated
> score, normalized by length and prospective cost), i.e. do A*-like
> breadth-first search, with N equal `batch_size`.
> Pass decoder initial/final states from character to character,
> for each candidate respectively.

### Rejection

During beam search (default decoder mode), whenever the input and output is in good alignment (i.e. the attention model yields an alignment approximately 1 character after their predecessor's alignment on average), it is possible to estimate the current position in the source string. This input character's predicted output score, when smaller than a given (i.e. variable) probability threshold can be clipped to that minimum. This effectively adds a candidate which _rejects_ correction at that position (keeping the input unchanged).

### Underspecification and gap

Input characters that have not been seen during training must be well-behaved at inference time: They must be represented by a reserved index, and should behave like **neutral/unknown** characters instead of spoiling HL states and predictions in a longer follow-up context. This is achieved by dedicated leave-one-out training and regularization to optimize for interpolation of all known characters. At runtime, the encoder merely shows a warning of the previously unseen character.

The same device is useful to fill a known **gap** in the input (the only difference being that no warning is shown).

### Training

Possibilities:
- incremental training and pretraining (on clean-only text)
- scheduled sampling (mixed teacher forcing and decoder feedback)
- LM transfer (initialization of the decoder weights from a language model of the same topology)
- shallow transfer (initialization of encoder/decoder weights from a model of lesser depth)

### Processing PAGE annotations

When applied on PAGE-XML (as OCR-D workspace processor), this component also allows processing below the `TextLine` hierarchy level, i.e. on `Word` or `Glyph` level. For that it uses the soft alignment scores to calculate an optimal hard alignment path for characters, and thereby distributes the transduction onto the lower level elements (keeping their coordinates and other meta-data), while changing Word segmentation if necessary.

...

### Evaluation

Text lines can be compared (by aligning and computing a distance under some metric) across multiple inputs. (This would typically be GT and OCR vs post-correction.) This can be done both on plain text files (`cor-asv-ann-eval`) and PAGE-XML annotations (`ocrd-cor-asv-ann-evaluate`). 

Distances are accumulated (as micro-averages) as character error rate (CER) mean and stddev, but only on the character level.

There are a number of distance metrics available (all operating on grapheme clusters, not mere codepoints):
- `Levenshtein`:  
  simple unweighted edit distance (fastest, standard; GT level 3)
- `NFC`:  
  like `Levenshtein`, but apply Unicode normal form with canonical composition before (i.e. less than GT level 2)
- `NFKC`:  
  like `Levenshtein`, but apply Unicode normal form with compatibility composition before (i.e. less than GT level 2, except for `ſ`, which is already normalized to `s`)
- `historic_latin`:  
  like `Levenshtein`, but decomposing non-vocalic ligatures before and treating as equivalent (i.e. zero distances) confusions of certain semantically close characters often found in historic texts (e.g. umlauts with combining letter `e` as in `Wuͤſte` instead of  to `Wüſte`, `ſ` vs `s`, or quotation/citation marks; GT level 1)

...perplexity measurement...

## Installation

Required Ubuntu packages:

* Python (``python`` or ``python3``)
* pip (``python-pip`` or ``python3-pip``)
<<<<<<< HEAD
* venv (``python-venv`` or ``python3-venv``)
=======
* virtualenv (``python-venv`` or ``python3-venv``)
>>>>>>> 2a61b7ec

Create and activate a virtual environment as usual.

To install Python dependencies:
```shell
make deps
```
Which is the equivalent of:
```shell
pip install -r requirements.txt
```

To install this module, then do:
```shell
make install
```
Which is the equivalent of:
```shell
pip install .
```

The module can use CUDA-enabled GPUs (when sufficiently installed), but can also run on CPU only. Models are always interchangable.

## Usage

This packages has the following user interfaces:

### command line interface `cor-asv-ann-train`

To be used with string arguments and plain-text files.

...

### command line interface `cor-asv-ann-eval`

To be used with string arguments and plain-text files.

...

### command line interface `cor-asv-ann-repl`

interactive, visualization

...

### [OCR-D processor](https://ocr-d.github.io/cli) interface `ocrd-cor-asv-ann-process`

To be used with [PageXML](https://github.com/PRImA-Research-Lab/PAGE-XML) documents in an [OCR-D](https://ocr-d.github.io/) annotation workflow. 

Input could be anything with a textual annotation (`TextEquiv` on the given `textequiv_level`). 

Pretrained model files are contained in the [models subrepository](models/README.md). At runtime, you can use both absolute and relative paths for model files. The latter are searched for in the installation directory, and under the path in the environment variable `CORASVANN_DATA` (if given).


```json
    "ocrd-cor-asv-ann-process": {
      "executable": "ocrd-cor-asv-ann-process",
      "categories": [
        "Text recognition and optimization"
      ],
      "steps": [
        "recognition/post-correction"
      ],
      "description": "Improve text annotation by character-level encoder-attention-decoder ANN model",
      "input_file_grp": [
        "OCR-D-OCR-TESS",
        "OCR-D-OCR-KRAK",
        "OCR-D-OCR-OCRO",
        "OCR-D-OCR-CALA",
        "OCR-D-OCR-ANY"
      ],
      "output_file_grp": [
        "OCR-D-COR-ASV"
      ],
      "parameters": {
        "model_file": {
          "type": "string",
          "format": "uri",
          "content-type": "application/x-hdf;subtype=bag",
          "description": "path of h5py weight/config file for model trained with cor-asv-ann-train",
          "required": true,
          "cacheable": true
        },
        "textequiv_level": {
          "type": "string",
          "enum": ["line", "word", "glyph"],
          "default": "glyph",
          "description": "PAGE XML hierarchy level to read/write TextEquiv input/output on"
        },
        "rejection_threshold": {
          "type": "number",
          "format": "float",
          "default": 0.5,
          "description": "minimum probability of the candidate corresponding to the input character in each hypothesis during beam search, helps balance precision/recall trade-off; set to 0 to disable rejection (max recall) or 1 to disable correction (max precision)"
        },
        "relative_beam_width": {
          "type": "number",
          "format": "float",
          "default": 0.2,
          "description": "minimum fraction of the best candidate's probability required to enter the beam in each hypothesis; controls the quality/performance trade-off"
        },
        "fixed_beam_width": {
          "type": "number",
          "format": "integer",
          "default": 15,
          "description": "maximum number of candidates allowed to enter the beam in each hypothesis; controls the quality/performance trade-off"
        },
        "fast_mode": {
          "type": "boolean",
          "default": false,
          "description": "decode greedy instead of beamed, with batches of parallel lines instead of parallel alternatives; also disables rejection and beam parameters; enable if performance is far more important than quality"
        }
      }
   }
```

...

### [OCR-D processor](https://ocr-d.github.io/cli) interface `ocrd-cor-asv-ann-evaluate`

To be used with [PageXML](https://github.com/PRImA-Research-Lab/PAGE-XML) documents in an [OCR-D](https://ocr-d.github.io/) annotation workflow.

Inputs could be anything with a textual annotation (`TextEquiv` on the line level), but at least 2. The first in the list of input file groups will be regarded as reference/GT.

There are various evaluation [metrics](#Evaluation) available.

The tool can also aggregate and show the most frequent character confusions.

```json
    "ocrd-cor-asv-ann-evaluate": {
      "executable": "ocrd-cor-asv-ann-evaluate",
      "categories": [
        "Text recognition and optimization"
      ],
      "steps": [
        "recognition/evaluation"
      ],
      "description": "Align different textline annotations and compute distance",
      "input_file_grp": [
        "OCR-D-GT-SEG-LINE",
        "OCR-D-OCR-TESS",
        "OCR-D-OCR-KRAK",
        "OCR-D-OCR-OCRO",
        "OCR-D-OCR-CALA",
        "OCR-D-OCR-ANY",
        "OCR-D-COR-ASV"
      ],
      "parameters": {
        "metric": {
          "type": "string",
          "enum": ["Levenshtein", "NFC", "NFKC", "historic_latin"],
          "default": "Levenshtein",
          "description": "Distance metric to calculate and aggregate: historic_latin for GT level 1, NFKC for GT level 2 (except ſ-s), Levenshtein for GT level 3"
        },
        "confusion": {
          "type": "number",
          "format": "integer",
          "minimum": 0,
          "default": 0,
          "description": "Count edits and show that number of most frequent confusions (non-identity) in the end."
        }
      }
    }
```

...

## Testing

not yet!
...<|MERGE_RESOLUTION|>--- conflicted
+++ resolved
@@ -116,11 +116,7 @@
 
 * Python (``python`` or ``python3``)
 * pip (``python-pip`` or ``python3-pip``)
-<<<<<<< HEAD
 * venv (``python-venv`` or ``python3-venv``)
-=======
-* virtualenv (``python-venv`` or ``python3-venv``)
->>>>>>> 2a61b7ec
 
 Create and activate a virtual environment as usual.
 
