--- conflicted
+++ resolved
@@ -93,14 +93,6 @@
                 wdist = waligners[i].get_levenshtein_distance(ocr_words, gt_words)
             else:
                 # exact (but slow): grapheme clusters
-<<<<<<< HEAD
-                dist = aligners[i].get_adjusted_distance(ocr_line, gt_line,
-                                                         # Levenshtein / NFC / NFKC / historic_latin
-                                                         normalization=normalization)
-            _, conf = Alignment.best_alignment(ocr_line, gt_line, True)
-            edits[i].add(dist)
-            lines.append({line_id: {'length': gt_len, 'distance': dist, 'edits': repr(conf)}})
-=======
                 cdist = caligners[i].get_adjusted_distance(ocr_line, gt_line,
                                                            # Levenshtein / NFC / NFKC / historic_latin
                                                            normalization=normalization,
@@ -109,6 +101,7 @@
                                                            # Levenshtein / NFC / NFKC / historic_latin
                                                            normalization=normalization,
                                                            gtlevel=gt_level)
+            _, conf = Alignment.best_alignment(ocr_line, gt_line, True)
             cedits[i].add(cdist, ocr_line, gt_line)
             wedits[i].add(wdist, ocr_words, gt_words)
             lines.append({line_id: {
@@ -116,8 +109,8 @@
                 'char-error-rate': cdist,
                 'word-error-rate': wdist,
                 'gt': gt_line,
-                'ocr': ocr_line}})
->>>>>>> 55e58f04
+                'ocr': ocr_line,
+                'edits': repr(conf)}})
         # report results
         LOG.info("%5d lines %.3f±%.3f CER %.3f±%.3f WER %s vs %s",
                  cedits[i].length,
