--- conflicted
+++ resolved
@@ -149,20 +149,12 @@
                          file_wedits[i].mean, math.sqrt(file_wedits[i].varia),
                          input_file.pageId, ifgs[0], ifgs[i])
                 pair = ifgs[0] + ',' + ifgs[i]
-<<<<<<< HEAD
                 report[pair] = {}
-                report[pair]['length'] = file_edits[i].length
-                report[pair]['distance-mean'] = file_edits[i].mean
-                report[pair]['distance-varia'] = file_edits[i].varia
-=======
-                if pair not in report:
-                    continue
                 report[pair]['num-lines'] = file_cedits[i].length
                 report[pair]['char-error-rate-mean'] = file_cedits[i].mean
                 report[pair]['char-error-rate-varia'] = file_cedits[i].varia
                 report[pair]['word-error-rate-mean'] = file_wedits[i].mean
                 report[pair]['word-error-rate-varia'] = file_wedits[i].varia
->>>>>>> ec390bae
                 # accumulate edit counts for files
                 cedits[i].merge(file_cedits[i])
                 wedits[i].merge(file_wedits[i])
