--- conflicted
+++ resolved
@@ -2,11 +2,7 @@
 click
 keras >= 2.3.1
 numpy
-<<<<<<< HEAD
-tensorflow == 1.15
-=======
 tensorflow == 1.15.2
->>>>>>> 2a61b7ec
 h5py
 editdistance
 matplotlib